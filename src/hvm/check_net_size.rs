--- conflicted
+++ resolved
@@ -19,15 +19,9 @@
 
   for (name, net) in &book.defs {
     let nodes = count_nodes(net);
-<<<<<<< HEAD
-    if nodes > MAX_NET_SIZE {
+    if nodes > net_size_bound {
       diagnostics.add_function_error(
-        format!("Definition is too large for hvm (size={nodes}, max size={MAX_NET_SIZE}). Please break it into smaller pieces."),
-=======
-    if nodes > net_size_bound {
-      diagnostics.add_rule_error(
         format!("Definition is too large for HVM {target_lang} (size={nodes}, max size={net_size_bound}). Please break it into smaller pieces."),
->>>>>>> b69d1e4d
         Name::new(name),
         None
       );
